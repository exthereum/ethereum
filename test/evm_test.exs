--- conflicted
+++ resolved
@@ -85,16 +85,9 @@
       :suicide0,
       :suicideNotExistingAccount,
       :suicideSendEtherToMe,
-<<<<<<< HEAD
-      :CallToPrecompiledContract,
-
-=======
-      :createNameRegistratorValueTooHigh
-
-      # :CallToPrecompiledContract,
+      :CallToPrecompiledContract
 
       # These tests need `callcode` operation which is not implemented yet.
->>>>>>> f6b8520c
       # :callcodeToNameRegistrator0,
       # :callcodeToReturn1,
     ]
