--- conflicted
+++ resolved
@@ -32,51 +32,8 @@
       # :"loop-mul",
     ],
     i_oand_flow_operations: :all,
-<<<<<<< HEAD
-    system_operations: :all
-=======
-    system_operations: [
-      :ABAcalls0,
-      :ABAcalls1,
-      :ABAcalls2,
-      :ABAcalls3,
-      :ABAcallsSuicide0,
-      :ABAcallsSuicide1,
-      :CallRecursiveBomb0,
-      :CallRecursiveBomb1,
-      :CallRecursiveBomb2,
-      :CallRecursiveBomb3,
-      :CallToNameRegistrator0,
-      :CallToNameRegistratorNotMuchMemory0,
-      :CallToNameRegistratorNotMuchMemory1,
-      :CallToNameRegistratorOutOfGas,
-      :CallToNameRegistratorTooMuchMemory0,
-      :CallToNameRegistratorTooMuchMemory1,
-      :CallToNameRegistratorTooMuchMemory2,
-      :CallToReturn1,
-      :PostToNameRegistrator0,
-      :PostToReturn1,
-      :TestNameRegistrator,
-      :callstatelessToNameRegistrator0,
-      :callstatelessToReturn1,
-      :createNameRegistrator,
-      :createNameRegistratorOutOfMemoryBonds0,
-      :createNameRegistratorOutOfMemoryBonds1,
-      :return0,
-      :return1,
-      :return2,
-      :suicide0,
-      :suicideNotExistingAccount,
-      :suicideSendEtherToMe,
-      :createNameRegistratorValueTooHigh,
-      :CallToPrecompiledContract
-
-      # These tests need `callcode` operation which is not implemented yet.
-      # :callcodeToNameRegistrator0,
-      # :callcodeToReturn1,
-    ],
+    system_operations: :all,
     tests: :all
->>>>>>> d95ba0cf
   }
 
   test "Ethereum Common Tests" do
